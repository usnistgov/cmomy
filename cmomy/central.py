"""
Central moments/comoments routines
"""
from __future__ import absolute_import

import numpy as np
from numpy.core.numeric import normalize_axis_index  # , normalize_axis_tuple

from . import convert
from .cached_decorators import gcached
from .pushers import factory_pushers
from .resample import randsamp_freq, resample_data, resample_vals
from .utils import _axis_expand_broadcast  # _cached_ones,; _my_broadcast,
from .utils import _shape_insert_axis, _shape_reduce


###############################################################################
# central mom/comoments routines
###############################################################################
def _central_moments(
    x, mom, w=None, axis=0, last=True, dtype=None, order=None, out=None
):
    """calculate central mom along axis"""

    if isinstance(mom, tuple):
        mom = mom[0]

    x = np.asarray(x, dtype=dtype, order=order)
    if dtype is None:
        dtype = x.dtype

    if w is None:
        w = np.ones_like(x)
    else:
        w = _axis_expand_broadcast(
            w, x.shape, axis, roll=False, dtype=dtype, order=order
        )

    # if axis < 0:
    #     axis += x.ndim
    if axis != 0:
        x = np.moveaxis(x, axis, 0)
        w = np.moveaxis(w, axis, 0)

    shape = (mom + 1,) + x.shape[1:]
    if out is None:
        out = np.empty(shape, dtype=dtype)
    else:
        if out.shape != shape:
            # try rolling
            out = np.moveaxis(out, -1, 0)
        assert out.shape == shape

    wsum = w.sum(axis=0)
    wsum_inv = 1.0 / wsum
    xave = np.einsum("r...,r...->...", w, x) * wsum_inv

    shape = (-1,) + (1,) * (x.ndim)
    p = np.arange(2, mom + 1).reshape(*shape)

    dx = (x[None, ...] - xave) ** p

    out[0, ...] = wsum
    out[1, ...] = xave
    out[2:, ...] = np.einsum("r..., mr...->m...", w, dx) * wsum_inv

    if last:
        out = np.moveaxis(out, 0, -1)
    return out


def _central_comoments(
    x,
    mom,
    w=None,
    axis=0,
    last=True,
    broadcast=False,
    dtype=None,
    order=None,
    out=None,
):
    """calculate central co-mom (covariance, etc) along axis"""

    if isinstance(mom, int):
        mom = (mom,) * 2

    mom = tuple(mom)
    assert len(mom) == 2

    # change x to tuple of inputs
    assert isinstance(x, tuple) and len(x) == 2
    x, y = x

    x = np.asarray(x, dtype=dtype, order=order)
    if dtype is None:
        dtype = x.dtype

    y = _axis_expand_broadcast(
        y,
        x.shape,
        axis,
        roll=False,
        broadcast=broadcast,
        expand=broadcast,
        dtype=dtype,
        order=order,
    )

    if w is None:
        w = np.ones_like(x)
    else:
        w = _axis_expand_broadcast(
            w, x.shape, axis, roll=False, dtype=dtype, order=order
        )

    assert w.shape == x.shape
    assert y.shape == x.shape

    # if axis < 0:
    #     axis += x.ndim
    if axis != 0:
        x = np.moveaxis(x, axis, 0)
        y = np.moveaxis(y, axis, 0)
        w = np.moveaxis(w, axis, 0)

    shape = tuple(x + 1 for x in mom) + x.shape[1:]
    if out is None:
        out = np.empty(shape, dtype=dtype)
    else:
        if out.shape != shape:
            # try moving axis
            out = np.moveaxis(out, [-2, -1], [0, 1])
        assert out.shape == shape

    wsum = w.sum(axis=0)
    wsum_inv = 1.0 / wsum

    xave = np.einsum("r...,r...->...", w, x) * wsum_inv
    yave = np.einsum("r...,r...->...", w, y) * wsum_inv

    shape = (-1,) + (1,) * (x.ndim)
    p0 = np.arange(0, mom[0] + 1).reshape(*shape)
    p1 = np.arange(0, mom[1] + 1).reshape(*shape)

    dx = (x[None, ...] - xave) ** p0
    dy = (y[None, ...] - yave) ** p1

    out[...] = np.einsum("r...,ir...,jr...->ij...", w, dx, dy) * wsum_inv

    out[0, 0, ...] = wsum
    out[1, 0, ...] = xave
    out[0, 1, ...] = yave

    if last:
        out = np.moveaxis(out, [0, 1], [-2, -1])
    return out


def central_moments(
    x, mom, w=None, axis=0, last=True, dtype=None, order=None, out=None, broadcast=False
):
    """
    calculate central moments or comoments along axis

    Parameters
    ----------
    x : array-like or tuple of array-like
        if calculating moments, then this is the input array.
        if calculating comoments, then pass in tuple of values of form (x, y)
    mom : int or tuple
        number of moments to calculate.  If tuple, then this specifies that
        comoments will be calculated.
    w : array-like, optional
        Weights. If passed, should be able to broadcast to `x`. An exception is if
        w is a 1d array with len(w) == x.shape[axis]. In this case,
        w will be reshaped and broadcast against x
    axis : int, default=0
        axis to reduce along
    last : bool, aaefault=True
        if True, put mom as last dimension.
        Otherwise, mom will be in first dimension
    dtype, order : options to np.asarray
    broadcast : bool, default=False
        if True and calculating comoments, then the x[1] will be broadcast against x[0].
    out : array
        if present, use this for output data
        Needs to have shape of either (mom,) + shape or shape + (mom,)
        where shape is the shape of x with axis removed

    Returns
    -------
    output : array
        array of shape=shape + mom_shape or mom_shape + shape depending on
        value of `last`, where `shape` is the shape of `x` with axis removed,
        i.e., shape=x.shape[:axis] + x.shape[axis+1:], and `mom_shape` is the shape of
        the moment part, either (mom+1,) or (mom0+1, mom1+1).  Assuming `last is True`,
        output[...,0] is the total weight (or count), output[...,1] is the mean
        value of x, output[...,n] with n>1 is the nth central moment.
    """

    if isinstance(mom, int):
        mom = (mom,)

    kws = dict(
        x=x, mom=mom, w=w, axis=axis, last=last, dtype=dtype, order=order, out=out
    )
    if len(mom) == 1:
        func = _central_moments
    else:
        func = _central_comoments
        kws["broadcast"] = broadcast

    return func(**kws)


###############################################################################
# Classes
###############################################################################
class CentralMoments(object):
    """
    Base class for moments accumulation

    Parameters
    ----------
    data : numpy data array
        data should have the shape `val_shape + mom_shape`
        where `val_shape` is the shape of a single observation,
        and mom_shape is the shape of the moments
    mom_ndim : int, {1, 2}
        number of dimensions of moments.
        * 1 : central moments of single variable
        * 2 : central comoments of two variables
    kws : dict
        optional arguments to be used in subclasses
    """

    __slots__ = (
        "_mom_ndim",
        "_cache",
        "_data",
        "_data_flat",
        "_push",
    )

    def __init__(self, data, mom_ndim=1):
        if mom_ndim not in (1, 2):
            raise ValueError(
                "mom_ndim must be either 1 (for central moments)"
                "or 2 (for central comoments)"
            )
        self._mom_ndim = mom_ndim

        if data.ndim < self.mom_ndim:
            raise ValueError("not enough dimensions in data")

        # if not data.flags['C_CONTIGUOUS']:
        #     raise ValueError('data must be c contiguous')

        self._data = data
        # check moments make sense
        # skip this as it comes from array shape
        # if not all([x > 0 for x in self.mom]):
        #     raise ValueError("All moments must positive")

        self._data_flat = self._data.reshape(self.shape_flat)

        if any(m <= 0 for m in self.mom):
            raise ValueError("moments must be positive")

        # setup pushers
        vec = len(self.val_shape) > 0
        cov = self.mom_ndim == 2
        self._push = factory_pushers(cov=cov, vec=vec)

    @property
    def values(self):
        """accessor to underlying central moments data"""
        return self._data

    @property
    def data(self):
        """accessor to numpy underlying data

        By convention data has the following meaning for the moments indexes

        * `data[...,i=0,j=0]`, weights
        * `data[...,i=1,j=0]]`, if only one moment indice is one and all
        others zero, then this is the average value of the variable with unit index.

        * all other cases, the central moments `<(x0-<x0>)**i0 * (x1 - <x1>)**i1 * ...>`
        """
        return self._data

    @property
    def shape(self):
        """self.data.shape"""
        return self._data.shape

    @property
    def ndim(self):
        """self.data.ndim"""
        return self._data.ndim

    @property
    def dtype(self):
        return self._data.dtype

    @property
    def mom(self):
        """number of moments for each variable"""
        return tuple(x - 1 for x in self.mom_shape)

    @property
    def mom_shape(self):
        """shape of moments part"""
        return self._data.shape[-self.mom_ndim :]

    @property
    def mom_ndim(self):
        """length of moment part
        if `mom_ndim` == 1, then single variable moments
        if `mom_ndim` == 2, then co-moments
        """
        return self._mom_ndim

    @property
    def val_shape(self):
        """shape, less moments dimensions"""
        return self._data.shape[: -self.mom_ndim]

    @property
    def val_ndim(self):
        return len(self.val_shape)

    @property
    def val_shape_flat(self):
        """shape of values part flattened"""
        if self.val_shape == ():
            return ()
        else:
            return (np.prod(self.val_shape),)

    @property
    def shape_flat(self):
        return self.val_shape_flat + self.mom_shape

    @property
    def mom_shape_var(self):
        """shape of moment part of variance"""
        return tuple(x - 1 for x in self.mom)

    # variance shape
    @property
    def shape_var(self):
        """total variance shape"""
        return self.val_shape + self.mom_shape_var

    @property
    def shape_flat_var(self):
        return self.val_shape_flat + self.mom_shape_var

    # I think this is for pickling
    # probably don't need it anymore
    # def __setstate__(self, state):
    #     self.__dict__ = state
    #     # make sure datar points to data
    #     self._data_flat = self._data.reshape(self.shape_flat)

    # not sure I want to actually implements this
    # could lead to all sorts of issues applying
    # ufuncs to underlying data
    # def __array_wrap__(self, obj, context=None):
    #     return self, obj, context

    def __repr__(self):
        s = "<CentralMoments(val_shape={}, mom={})>\n".format(self.val_shape, self.mom)
        return s + repr(self.values)

    def __array__(self, dtype=None):
        return np.asarray(self._data, dtype=dtype)

    ###########################################################################
    # SECTION: top level creation/copy/new
    ###########################################################################
    def new_like(
        self,
        data=None,
        copy=False,
        copy_kws=None,
        verify=True,
        check_shape=True,
        strict=False,
        **kws,
    ):
        """create new object like self, with new data

        Parameters
        ----------
        data : array-like, optional
            data for new object
        verify : bool, default=False
            if True, pass data through np.asarray
        check : bool, default=True
            if True, then check that data has same total shape as self
        copy : bool, default=False
            if True, perform copy of data
        copy_kws : dict, optional
            key-word arguments to `self.data.copy`
        **kws : extra arguments
            arguments to classmethod `from_data`
        """

        if data is None:
            data = np.zeros_like(self._data, order="c")
            copy = verify = check_shape = False

        kws.setdefault("mom_ndim", self.mom_ndim)

        if strict:
            kws = dict(
                dict(
                    mom=self.mom,
                    val_shape=self.val_shape,
                    dtype=self.dtype,
                ),
                **kws,
            )

        return type(self).from_data(
            data=data,
            copy=copy,
            copy_kws=copy_kws,
            verify=verify,
            check_shape=check_shape,
            **kws,
        )

    def zeros_like(self):
        """create new object empty object like self"""
        return self.new_like()

    def copy(self, **copy_kws):
        """create a new object with copy of data"""
        return self.new_like(
            data=self.values,
            verify=False,
            check_shape=False,
            copy=True,
            copy_kws=copy_kws,
        )

    @classmethod
    def zeros(
        cls,
        mom=None,
        val_shape=None,
        mom_ndim=None,
        shape=None,
        dtype=None,
        **kws,
    ):
        """create a new base object

        Parameters
        ----------
        mom : int or tuple
            moments.
            if integer, or length one tuple, then moments of single variable.
            if tuple of length 2, then comoments of two variables.
        val_shape : tuple, optional
            shape of values, excluding moments.  For example, if considering the average
            of observations `x`, then `val_shape = x.shape`
            if not passed, then assume val_shape = ()
        shape : tuple, optional
            if passed, create object with this total shape
        mom_ndim : int {1, 2}, optional
            number of variables.
            if pass `shape`, then must pass mom_ndim
        dtype : nunpy dtype, default=float

        **kws : dict
            extra arguments to cls.from_data

        Returns
        -------
        object : instance of class `cls`

        Notes
        -----
        the resulting total shape of data is shape + (mom + 1)
        """

        if shape is None:
            assert mom is not None
            if isinstance(mom, int):
                mom = (mom,)
            if mom_ndim is None:
                mom_ndim = len(mom)
            assert len(mom) == mom_ndim

            if val_shape is None:
                val_shape = ()
            elif isinstance(val_shape, int):
                val_shape = (val_shape,)
            shape = val_shape + tuple(x + 1 for x in mom)

        else:
            assert mom_ndim is not None

<<<<<<< HEAD
        if dtype is None:
            dtype = float

        if zeros_kws is None:
            zeros_kws = {}
        data = np.zeros(shape=shape, dtype=dtype, **zeros_kws)
=======
        data = np.zeros(shape=shape, dtype=dtype, order="c")
>>>>>>> c0a40833

        kws = dict(kws, verify=False, copy=False, check_shape=False)
        return cls.from_data(data=data, mom_ndim=mom_ndim, **kws)

    ###########################################################################
    # SECTION: Access to underlying statistics
    ###########################################################################
    @gcached()
    def _weight_index(self):
        index = [0] * len(self.mom)
        if self.val_ndim > 0:
            index = [...] + index
        return tuple(index)

    @gcached(prop=False)
    def _single_index(self, val):
        # index with things like data[..., 1,0] data[..., 0,1]
        # index = (...,[1,0],[0,1])
        dims = len(self.mom)
        if dims == 1:
            index = [val]
        else:
            # this is a bit more complicated
            index = [[0] * dims for _ in range(dims)]
            for i in range(dims):
                index[i][i] = val

        if self.val_ndim > 0:
            index = [...] + index

        return tuple(index)

    def weight(self):
        return self.values[self._weight_index]

    def mean(self):
        return self.values[self._single_index(1)]

    def var(self):
        return self.values[self._single_index(2)]

    def std(self):
        return np.sqrt(self.var())

    def cmom(self):
        """central moments
        `cmom[..., i0, i1] = < (x0 - <x0>)**i0 * (x1 - <x1>)**i1>`
        """
        out = self.data.copy()
        # zeroth central moment
        out[self._weight_index] = 1
        # first central moment
        out[self._single_index(1)] = 0
        return out

    # convert to/from raw moments
    def to_raw(self):
        """convert central moments to raw moments

        raw[...,i, j] = weight,           i = j = 0
                      = <x0**i * x1**j>,  otherwise
        """
        if self.mom_ndim == 1:
            func = convert.to_raw_moments
        elif self.mom_ndim == 2:
            func = convert.to_raw_comoments
        return func(self.data)

    def rmom(self):
        """raw moments
        rmom[..., i, j] = <x0 ** i * x1 ** j>
        """
        out = self.to_raw()
        out[self._weight_index] = 1
        return out

    ###########################################################################
    # SECTION: pushing routines
    ###########################################################################
    def _asarray(self, val):
        return np.asarray(val, dtype=self.dtype)

    # @property
    # def _unit_weight(self):
    #     """internally cached unit weight"""
    #     return _cached_ones(self.shape, dtype=self.dtype)

    def _verify_value(
        self,
        x,
        target=None,
        axis=None,
        broadcast=False,
        expand=False,
        shape_flat=None,
        other=None,
    ):
        """
        verify input values

        Parameters
        ----------
        x : array
        target : tuple or array
            If tuple, this is the target shape to be used to Make target.
            If array, this is the target array
        Optinal target that has already been rolled.  If this is passed, and
        x will be broadcast/expanded, can expand to this shape without the need
        to reorder,
        """

        x = self._asarray(x)

        if isinstance(target, str):
            if target == "val":
                target = self.val_shape
            elif target == "vals":
                target = _shape_insert_axis(self.val_shape, axis, x.shape[axis])
            elif target == "data":
                target = self.shape
            elif target == "datas":
                # make sure axis in limits
                axis = normalize_axis_index(axis, self.val_ndim + 1)
                # if axis < 0:
                #     axis += self.ndim - self.mom_ndim
                target = _shape_insert_axis(self.shape, axis, x.shape[axis])
            elif target == "var":
                target = self.shape_var
            elif target == "vars":
                target = _shape_insert_axis(self.shape_var, axis, other.shape[axis])

        if isinstance(target, tuple):
            target_shape = target
            target_output = x

        else:
            target_shape = target.shape
            target_output = None

        x = _axis_expand_broadcast(
            x,
            target_shape,
            axis,
            verify=False,
            expand=expand,
            broadcast=broadcast,
            dtype=self.dtype,
            roll=False,
        )

        # check shape:
        assert (
            x.shape == target_shape
        ), f"x.shape = {x.shape} not equal target_shape={target_shape}"

        # move axis
        if axis is not None:
            if axis != 0:
                x = np.moveaxis(x, axis, 0)
            nrec = (x.shape[0],)
        else:
            nrec = ()

        if shape_flat is not None:
            x = x.reshape(nrec + shape_flat)

        if x.ndim == 0:
            x = x[()]

        if target_output is None:
            return x
        else:
            return x, target_output

    def _check_weight(self, w, target):
        if w is None:
            w = 1.0
        return self._verify_value(
            w,
            target=target,
            axis=None,
            broadcast=True,
            expand=True,
            shape_flat=self.val_shape_flat,
        )

    def _check_weights(self, w, target, axis=0):
        if w is None:
            w = 1.0
        return self._verify_value(
            w,
            target=target,
            axis=axis,
            broadcast=True,
            expand=True,
            shape_flat=self.val_shape_flat,
        )

    def _check_val(self, x, target, broadcast=False):
        return self._verify_value(
            x,
            target=target,
            broadcast=broadcast,
            expand=False,
            shape_flat=self.val_shape_flat,
        )

    def _check_vals(self, x, target, axis=0, broadcast=False):
        return self._verify_value(
            x,
            target=target,
            axis=axis,
            broadcast=broadcast,
            expand=broadcast,
            shape_flat=self.val_shape_flat,
        )

    def _check_var(self, v, broadcast=False):
        return self._verify_value(
            v,
            target="var",  # self.shape_var,
            broadcast=broadcast,
            expand=False,
            shape_flat=self.shape_flat_var,
        )[0]

    def _check_vars(self, v, target, axis=0, broadcast=False):
        return self._verify_value(
            v,
            target="vars",
            axis=axis,
            broadcast=broadcast,
            expand=broadcast,
            shape_flat=self.shape_flat_var,
            other=target,
        )[0]

    def _check_data(self, data):
        return self._verify_value(data, target="data", shape_flat=self.shape_flat)[0]

    def _check_datas(self, datas, axis=0):
        return self._verify_value(
            datas, target="datas", axis=axis, shape_flat=self.shape_flat
        )[0]

    def fill(self, value=0):
        """fill data with value"""
        self._data.fill(value)
        return self

    def zero(self):
        """zero out underlying data"""
        return self.fill(value=0)

    def push_data(self, data):
        """push data object to moments

        Parameters
        ----------
        data : array-like, `shape=self.shape`
            array storing moment information
        Returns
        -------
        self

        See Also
        --------
        cmomy.CentralMoments.data
        """
        data = self._check_data(data)
        self._push.data(self._data_flat, data)
        return self

    def push_datas(self, datas, axis=0):
        """push and reduce multiple average central moments

        Parameters
        ----------
        datas : array-like
            this should have shape like `(nrec,) + self.shape`
            if `axis=0`, where `nrec` is the number of data objects to sum.
        axis : int, default=0
            axis to reduce along

        Returns
        -------
        self
        """
        datas = self._check_datas(datas, axis)
        self._push.datas(self._data_flat, datas)
        return self

    def push_val(self, x, w=None, broadcast=False):
        """dd single sample to central moments

        Parameters
        ----------
        x : array-like or tuple of arrays
            if `self.mom_ndim == 1`, then this is the value to consider
            if `self.mom_ndim == 2`, then `x = (x0, x1)`
            `x.shape == self.val_shape`

        w : int, float, array-like, optional
            optional weight of each sample
        broadcast : bool, default = False
            If true, do smart broadcasting for `x[1:]`

        Returns
        -------
        self
        """

        if self.mom_ndim == 1:
            ys = ()
        else:
            assert len(x) == self.mom_ndim
            x, *ys = x

        xr, target = self._check_val(x, "val")
        yr = tuple(self._check_val(y, target=target, broadcast=broadcast) for y in ys)
        wr = self._check_weight(w, target)
        self._push.val(self._data_flat, *((wr, xr) + yr))
        return self

    def push_vals(self, x, w=None, axis=0, broadcast=False):
        """
        add multiple samples to central moments

        Parameters
        ----------
        x : array-like or tuple of arrays
            if `self.mom_ndim` == 1, then this is the value to consider
            if `self.mom_ndim` == 2, then x = (x0, x1)
            `x.shape[:axis] + x.shape[axis+1:] == self.val_shape`

        w : int, float, array-like, optional
            optional weight of each sample
        axis : int, default=0
            axis to reduce along
        broadcast : bool, default = False
            If true, do smart broadcasting for `x[1:]`
        """
        if self.mom_ndim == 1:
            ys = ()
        else:
            assert len(x) == self.mom_ndim
            x, *ys = x

        xr, target = self._check_vals(x, axis=axis, target="vals")
        yr = tuple(
            self._check_vals(y, target=target, axis=axis, broadcast=broadcast)
            for y in ys
        )
        wr = self._check_weights(w, target=target, axis=axis)
        self._push.vals(self._data_flat, *((wr, xr) + yr))
        return self

    ###########################################################################
    # SECTION: Operators
    ###########################################################################
    def _check_other(self, b):
        """check other object"""
        assert type(self) == type(b)
        assert self.mom_ndim == b.mom_ndim
        assert self.shape == b.shape

    def __iadd__(self, b):
        self._check_other(b)
        # self.push_data(b.data)
        # return self
        return self.push_data(b.data)

    def __add__(self, b):
        """add objects to new object"""
        self._check_other(b)
        # new = self.copy()
        # new.push_data(b.data)
        # return new
        return self.copy().push_data(b.data)

    def __isub__(self, b):
        # NOTE: consider implementint push_data_scale routine to make this cleaner
        self._check_other(b)
        assert np.all(self.weight() >= b.weight())
        data = b.data.copy()
        data[self._weight_index] *= -1
        # self.push_data(data)
        # return self
        return self.push_data(data)

    def __sub__(self, b):
        self._check_other(b)
        assert np.all(self.weight() >= b.weight())
        new = b.copy()
        new._data[self._weight_index] *= -1
        # new.push_data(self.data)
        # return new
        return new.push_data(self.data)

    def __mul__(self, scale):
        """
        new object with weights scaled by scale
        """
        scale = float(scale)
        new = self.copy()
        new._data[self._weight_index] *= scale
        return new

    def __imul__(self, scale):
        scale = float(scale)
        self._data[self._weight_index] *= scale
        return self

    ###########################################################################
    # SECTION: Constructors
    ###########################################################################
    @classmethod
    def _check_mom(cls, moments, mom_ndim, shape=None):
        """check moments for correct shape
        if moments is None, infer from shape[-mom_ndim:]
        if integer, convert to tuple
        """

        if moments is None:
            if shape is not None:
                if mom_ndim is None:
                    raise ValueError(
                        "must speficy either moments or shape and mom_ndim"
                    )
                moments = tuple(x - 1 for x in shape[-mom_ndim:])
            else:
                raise ValueError("must specify moments")

        if isinstance(moments, int):
            if mom_ndim is None:
                mom_ndim = 1
            moments = (moments,) * mom_ndim

        else:
            moments = tuple(moments)
            if mom_ndim is None:
                mom_ndim = len(moments)

        assert len(moments) == mom_ndim
        return moments

    @staticmethod
    def _datas_axis_to_first(datas, axis, mom_ndim):
        """move axis to first first position"""
        # NOTE: removinvg this. should be handles elsewhere
        # datas = np.asarray(datas)
        # ndim = datas.ndim - mom_ndim
        # if axis < 0:
        #     axis += ndim
        # assert 0 <= axis < ndim
        axis = normalize_axis_index(axis, datas.ndim - mom_ndim)
        if axis != 0:
            datas = np.moveaxis(datas, axis, 0)
        return datas, axis

    def _wrap_axis(self, axis, default=0, ndim=None):
        """wrap axis to positive value and check"""
        if axis is None:
            axis = default
        if ndim is None:
            ndim = self.val_ndim

        axis = normalize_axis_index(axis, ndim)
        # if axis < 0:
        #     axis += ndim
        # assert 0 <= axis < ndim
        return axis

    @classmethod
    def _mom_ndim_from_mom(cls, mom):
        if isinstance(mom, int):
            return 1
        elif isinstance(mom, tuple):
            return len(mom)
        else:
            raise ValueError("mom must be int or tuple")

    @classmethod
    def _choose_mom_ndim(cls, mom, mom_ndim):
        if mom is not None:
            mom_ndim = cls._mom_ndim_from_mom(mom)

        if mom_ndim is None:
            raise ValueError("must specify mom_ndim or mom")

        return mom_ndim

    @classmethod
    def from_data(
        cls,
        data,
        mom_ndim=None,
        mom=None,
        val_shape=None,
        copy=True,
        copy_kws=None,
        verify=True,
        check_shape=True,
        dtype=None,
        # **kws,
    ):
        """
        create new object with additional checks

        If pass `mom` and `shape`, make sure data conforms to this

        must pass either mom_ndim or mom
        """
        mom_ndim = cls._choose_mom_ndim(mom, mom_ndim)

        if verify:
            data_verified = np.asarray(data, dtype=dtype, order="c")
        else:
            data_verified = data

        if check_shape:
            if val_shape is None:
                val_shape = data_verified.shape[:-mom_ndim]
            mom = cls._check_mom(mom, mom_ndim, data_verified.shape)

            if data_verified.shape != val_shape + tuple(x + 1 for x in mom):
                raise ValueError(
                    f"{data.shape} does not conform to {val_shape} and {mom}"
                )

        if copy and data_verified is data:
            if copy_kws is None:
                copy_kws = {}
            data_verified = data_verified.copy(**copy_kws)

        return cls(data=data_verified, mom_ndim=mom_ndim)

    @classmethod
    def from_datas(
        cls,
        datas,
        mom_ndim=None,
        axis=0,
        mom=None,
        val_shape=None,
        dtype=None,
        verify=True,
        check_shape=True,
        **kws,
    ):
        """
        Data should have val_shape

        [..., moments] (axis!= -1)

        [..., moment, axis] (axis == -1)
        """

        mom_ndim = cls._choose_mom_ndim(mom, mom_ndim)

        if verify:
            datas = np.asarray(datas, dtype=dtype)
        datas, axis = cls._datas_axis_to_first(datas, axis, mom_ndim)
        if check_shape:
            if val_shape is None:
                val_shape = datas.shape[1:-mom_ndim]

            mom = cls._check_mom(mom, mom_ndim, datas.shape)
            assert datas.shape[1:] == val_shape + tuple(x + 1 for x in mom)

        if dtype is None:
            dtype = datas.dtype

        return cls.zeros(
            shape=datas.shape[1:], mom_ndim=mom_ndim, dtype=dtype, **kws
        ).push_datas(datas=datas, axis=0)

    @classmethod
    def from_vals(
        cls,
        x,
        w=None,
        axis=0,
        mom=2,
        val_shape=None,
        dtype=None,
        broadcast=False,
        **kws,
    ):

        mom_ndim = cls._mom_ndim_from_mom(mom)
        x0 = x if mom_ndim == 1 else x[0]
        if val_shape is None:
            val_shape = _shape_reduce(x0.shape, axis)
        if dtype is None:
            dtype = x0.dtype

        return cls.zeros(val_shape=val_shape, mom=mom, dtype=dtype, **kws).push_vals(
            x=x, axis=axis, w=w, broadcast=broadcast
        )

    @classmethod
    def from_resample_vals(
        cls,
        x,
        freq=None,
        indices=None,
        nrep=None,
        w=None,
        axis=0,
        mom=2,
        dtype=None,
        broadcast=False,
        parallel=True,
        resample_kws=None,
        **kws,
    ):

        mom_ndim = cls._mom_ndim_from_mom(mom)

        x0 = x if mom_ndim == 1 else x[0]
        freq = randsamp_freq(
            nrep=nrep,
            freq=freq,
            indices=indices,
            size=x0.shape[axis],
            check=True,
        )

        if resample_kws is None:
            resample_kws = {}

        data = resample_vals(
            x,
            freq=freq,
            mom=mom,
            axis=axis,
            w=w,
            mom_ndim=mom_ndim,
            parallel=parallel,
            **resample_kws,
            broadcast=broadcast,
        )
        return cls.from_data(
            data,
            mom_ndim=mom_ndim,
            mom=mom,
            verify=True,
            check_shape=True,
            copy=False,
            **kws,
        )

    @classmethod
    def from_raw(
        cls,
        raw,
        mom_ndim=None,
        mom=None,
        val_shape=None,
        dtype=None,
        convert_kws=None,
        **kws,
    ):
        """create object from raw

        must specify either `mom_ndim` or `mom`

        kws : dict
        extra arguments to from_data
        """

        mom_ndim = cls._choose_mom_ndim(mom, mom_ndim)

        if mom_ndim == 1:
            func = convert.to_central_moments
        elif mom_ndim == 2:
            func = convert.to_central_comoments

        if convert_kws is None:
            convert_kws = {}

        data = func(raw, dtype=dtype, **convert_kws)

        kws = dict(dict(verify=True, check_shape=True), **kws)

        return cls.from_data(
            data,
            mom_ndim=mom_ndim,
            mom=mom,
            val_shape=val_shape,
            dtype=dtype,
            copy=False,
            **kws,
        )

    @classmethod
    def from_raws(
        cls,
        raws,
        mom_ndim=None,
        mom=None,
        axis=0,
        val_shape=None,
        dtype=None,
        convert_kws=None,
        **kws,
    ):
        mom_ndim = cls._choose_mom_ndim(mom, mom_ndim)

        if mom_ndim == 1:
            func = convert.to_central_moments
        elif mom_ndim == 2:
            func = convert.to_central_comoments

        if convert_kws is None:
            convert_kws = {}
        datas = func(raws, dtype=dtype, **convert_kws)

        return cls.from_datas(
            datas=datas,
            axis=axis,
            mom_ndim=mom_ndim,
            mom=mom,
            val_shape=val_shape,
            dtype=dtype,
            **kws,
        )

    ###########################################################################
    # SECTION: Manipulation
    ###########################################################################
    @property
    def _is_vector(self):
        return self.val_ndim > 0

    def _raise_if_scalar(self, message=None):
        if not self._is_vector:
            if message is None:
                message = "not implemented for scalar"
            raise ValueError(message)

    # Universal reducers
    def resample_and_reduce(
        self,
        freq=None,
        indices=None,
        nrep=None,
        axis=None,
        parallel=True,
        resample_kws=None,
        **kws,
    ):
        """
        bootstrap resample and reduce

        Parameter
        ----------
        freq : array-like, shape=(nrep, nrec), optional
            frequence table.  freq[i, j] is the weight of the jth record to the ith
            replicate indices : array-like, shape=(nrep, nrec), optional
            resampling array.  idx[i, j] is the record index of the original array to
            place in new sample[i, j]. if specified, create freq array from idx
        nrep : int, optional
            if specified, create idx array with this number of replicates
        axis : int, Default=0
            axis to resample and reduce along
        parallel : bool, default=True
            flags to `numba.njit`
        resample_kws : dict
            extra arguments to `cmomy.resample.resample_and_reduce`
        kws : dict
            extra key-word arguments to from_data method
        """
        self._raise_if_scalar()
        axis = self._wrap_axis(axis)
        if resample_kws is None:
            resample_kws = {}

        freq = randsamp_freq(
            nrep=nrep, indices=indices, freq=freq, size=self.val_shape[axis], check=True
        )
        data = resample_data(
            self.data, freq, mom=self.mom, axis=axis, parallel=parallel, **resample_kws
        )
        return type(self).from_data(data, mom_ndim=self.mom_ndim, copy=False, **kws)

    def resample(self, indices, axis=0, first=True, **kws):
        """
        create a new object sampled from index

        Parameters
        ----------
        indicies : array-like
        axis : int, default=0
            axis to resample
        first : bool, default=True
            if True, and axis != 0, the move the axis to first position.
            This makes results similar to resample and reduce
            If `first` False, then resampled array can have odd shape

        Returns
        -------
        output : accumulator object
        """
        self._raise_if_scalar()
        axis = self._wrap_axis(axis)

        data = self.data
        if first and axis != 0:
            data = np.moveaxis(data, axis, 0)
            axis = 0

        out = np.take(data, indices, axis=axis)

        return type(self).from_data(
            data=out,
            mom_ndim=self.mom_ndim,
            mom=self.mom,
            copy=False,
            verify=True,
            **kws,
        )

    def reduce(self, axis=0, **kws):
        """
        create new object reducealong axis
        """
        self._raise_if_scalar()
        axis = self._wrap_axis(axis)
        return type(self).from_datas(
            self.values, mom_ndim=self.mom_ndim, axis=axis, **kws
        )

    def block(self, block_size=None, axis=None, **kws):
        """
        block average reduction

        Parameters
        ----------
        block_size : int
            number of consecutive records to combine
        axis : int, default=0
            axis to reduce along
        kws : dict
            extral key word arguments to `from_datas` method
        """

        self._raise_if_scalar()

        axis = self._wrap_axis(axis)
        data = self.data

        # move axis to first
        if axis != 0:
            data = np.moveaxis(data, axis, 0)

        n = data.shape[0]

        if block_size is None:
            block_size = n
            nblock = 1

        else:
            nblock = n // block_size

        datas = data[: (nblock * block_size), ...].reshape(
            (nblock, block_size) + data.shape[1:]
        )
        return type(self).from_datas(datas=datas, mom_ndim=self.mom_ndim, axis=1, **kws)

    def reshape(self, shape, copy=True, copy_kws=None, **kws):
        """
        create a new object with reshaped data

        Parameters
        ---------
        shape : tuple
            shape of values part of data
        """
        self._raise_if_scalar()
        new_shape = shape + self.mom_shape
        data = self._data.reshape(new_shape)

        return type(self).from_data(
            data=data,
            mom_ndim=self.mom_ndim,
            mom=self.mom,
            val_shape=None,
            copy=copy,
            copy_kws=copy_kws,
            verify=True,
            check_shape=True,
            dtype=self.dtype,
            **kws,
        )
        # return self.new_like(
        #     data=data, verify=False, check=False, copy=copy, copy_kws=copy_kws, **kws
        # )

    def moveaxis(self, source, destination, copy=True, copy_kws=None, **kws):
        """
        move axis from source to destination
        """
        self._raise_if_scalar()

        def __check_val(v):
            if isinstance(v, int):
                v = (v,)
            else:
                v = tuple(v)
            return tuple(self._wrap_axis(x) for x in v)

        source = __check_val(source)
        destination = __check_val(destination)
        data = np.moveaxis(self.data, source, destination)

        # use from data for extra checks
        # return self.new_like(data=data, copy=copy, *args, **kwargs)
        return type(self).from_data(
            data,
            mom=self.mom,
            mom_ndim=self.mom_ndim,
            val_shape=data.shape[: -self.mom_ndim],
            copy=copy,
            copy_kws=copy_kws,
            **kws,
        )

    # --------------------------------------------------
    # mom_ndim == 1 specific
    # --------------------------------------------------

    @staticmethod
    def _raise_if_not_1d(mom_ndim):
        if mom_ndim != 1:
            raise NotImplementedError("only available for mom_ndim == 1")

    # special, 1d only methods
    def push_stat(self, a, v=0.0, w=None, broadcast=True):
        self._raise_if_not_1d(self.mom_ndim)

        ar, target = self._check_val(a, target="val")
        vr = self._check_var(v, broadcast=broadcast)
        wr = self._check_weight(w, target=target)
        self._push.stat(self._data_flat, wr, ar, vr)
        return self

    def push_stats(self, a, v=0.0, w=None, axis=0, broadcast=True):
        self._raise_if_not_1d(self.mom_ndim)

        ar, target = self._check_vals(a, target="vals", axis=axis)
        vr = self._check_vars(v, target=target, axis=axis, broadcast=broadcast)
        wr = self._check_weights(w, target=target, axis=axis)
        self._push.stats(self._data_flat, wr, ar, vr)
        return self

    @classmethod
    def from_stat(cls, a, v=0.0, w=None, mom=2, val_shape=None, dtype=None, **kws):
        """
        object from single weight, average, variance/covariance
        """
        mom_ndim = cls._mom_ndim_from_mom(mom)
        cls._raise_if_not_1d(mom_ndim)

        if val_shape is None:
            val_shape = a.shape
        if dtype is None:
            dtype = a.dtype

        return cls.zeros(val_shape=val_shape, mom=mom, dtype=dtype, **kws).push_stat(
            w=w, a=a, v=v
        )

    @classmethod
    def from_stats(
        cls,
        a,
        v=0.0,
        w=None,
        axis=0,
        mom=2,
        val_shape=None,
        dtype=None,
        **kws,
    ):
        """
        object from several weights, averages, variances/covarainces along axis
        """

        mom_ndim = cls._mom_ndim_from_mom(mom)
        cls._raise_if_not_1d(mom_ndim)

        # get val_shape
        if val_shape is None:
            val_shape = _shape_reduce(a.shape, axis)
        return cls.zeros(val_shape=val_shape, dtype=dtype, mom=mom, **kws).push_stats(
            a=a, v=v, w=w, axis=axis
        )<|MERGE_RESOLUTION|>--- conflicted
+++ resolved
@@ -458,6 +458,7 @@
         mom_ndim=None,
         shape=None,
         dtype=None,
+        zeros_kws=None,
         **kws,
     ):
         """create a new base object
@@ -508,16 +509,12 @@
         else:
             assert mom_ndim is not None
 
-<<<<<<< HEAD
         if dtype is None:
             dtype = float
 
         if zeros_kws is None:
             zeros_kws = {}
         data = np.zeros(shape=shape, dtype=dtype, **zeros_kws)
-=======
-        data = np.zeros(shape=shape, dtype=dtype, order="c")
->>>>>>> c0a40833
 
         kws = dict(kws, verify=False, copy=False, check_shape=False)
         return cls.from_data(data=data, mom_ndim=mom_ndim, **kws)
